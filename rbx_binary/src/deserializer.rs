--- conflicted
+++ resolved
@@ -7,13 +7,8 @@
 
 use rbx_dom_weak::{
     types::{
-<<<<<<< HEAD
-        Axes, BrickColor, CFrame, Color3, Color3uint8, EnumValue, Faces, Matrix3, Ref, UDim, UDim2,
-        Variant, VariantType, Vector2, Vector3,
-=======
-        Axes, CFrame, Color3, Color3uint8, CustomPhysicalProperties, EnumValue, Faces, Matrix3,
-        PhysicalProperties, Ref, UDim, UDim2, Variant, VariantType, Vector2, Vector3,
->>>>>>> dae8ae2f
+        Axes, BrickColor, CFrame, Color3, Color3uint8, CustomPhysicalProperties, EnumValue, Faces,
+        Matrix3, PhysicalProperties, Ref, UDim, UDim2, Variant, VariantType, Vector2, Vector3,
     },
     InstanceBuilder, WeakDom,
 };
