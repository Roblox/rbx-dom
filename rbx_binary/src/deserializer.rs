use std::{
    collections::{HashMap, VecDeque},
    convert::TryInto,
    io::{self, Read},
    str,
};

use rbx_dom_weak::{
    types::{
        Axes, BinaryString, BrickColor, CFrame, Color3, Color3uint8, ColorSequence,
        ColorSequenceKeypoint, Content, CustomPhysicalProperties, EnumValue, Faces, Matrix3,
        NumberRange, NumberSequence, NumberSequenceKeypoint, PhysicalProperties, Ray, Rect, Ref,
        UDim, UDim2, Variant, VariantType, Vector2, Vector3,
    },
    InstanceBuilder, WeakDom,
};
use rbx_reflection::DataType;
use thiserror::Error;

use crate::{
    chunk::Chunk,
    core::{
        find_canonical_property_descriptor, RbxReadExt, FILE_MAGIC_HEADER, FILE_SIGNATURE,
        FILE_VERSION,
    },
    types::{InvalidTypeError, Type},
};

/// Represents an error that occurred during deserialization.
#[derive(Debug, Error)]
#[error(transparent)]
pub struct Error {
    source: Box<InnerError>,
}

impl From<InnerError> for Error {
    fn from(inner: InnerError) -> Self {
        Self {
            source: Box::new(inner),
        }
    }
}

#[derive(Debug, Error)]
pub(crate) enum InnerError {
    #[error(transparent)]
    Io {
        #[from]
        source: io::Error,
    },

    #[error("Invalid file header")]
    BadHeader,

    #[error("Unknown file version {version}. Known versions are: 0")]
    UnknownFileVersion { version: u16 },

    #[error("Unknown version {version} for chunk {chunk_name}")]
    UnknownChunkVersion {
        chunk_name: &'static str,
        version: u8,
    },

    #[error(transparent)]
    InvalidTypeError {
        #[from]
        source: InvalidTypeError,
    },

    #[error(
        "Type mismatch: Property {type_name}.{prop_name} should be {valid_type_names}, but it was {actual_type_name}",
    )]
    PropTypeMismatch {
        type_name: String,
        prop_name: String,
        valid_type_names: &'static str,
        actual_type_name: String,
    },

    #[error("Invalid property data: Property {type_name}.{prop_name} was expected to be {valid_value}, but it was {actual_value}")]
    InvalidPropData {
        type_name: String,
        prop_name: String,
        valid_value: &'static str,
        actual_value: String,
    },

    #[error("File referred to type ID {type_id}, which was not declared")]
    InvalidTypeId { type_id: u32 },

    #[error("Invalid property data: CFrame property {type_name}.{prop_name} had an invalid orientation ID {id:02x}")]
    BadCFrameOrientationId {
        type_name: String,
        prop_name: String,
        id: u8,
    },
}

// TODO potentially move this to a different file if/when we do the inverse for serializing
pub(crate) fn special_case_to_rotation(id: u8) -> Option<Matrix3> {
    match id {
        0x02 => Some(Matrix3::new(
            Vector3::new(1.0, 0.0, 0.0),
            Vector3::new(0.0, 1.0, 0.0),
            Vector3::new(0.0, 0.0, 1.0),
        )),
        0x03 => Some(Matrix3::new(
            Vector3::new(1.0, 0.0, 0.0),
            Vector3::new(0.0, 0.0, -1.0),
            Vector3::new(0.0, 1.0, 0.0),
        )),
        0x05 => Some(Matrix3::new(
            Vector3::new(1.0, 0.0, 0.0),
            Vector3::new(0.0, -1.0, 0.0),
            Vector3::new(0.0, 0.0, -1.0),
        )),
        0x06 => Some(Matrix3::new(
            Vector3::new(1.0, 0.0, 0.0),
            Vector3::new(0.0, 0.0, 1.0),
            Vector3::new(0.0, -1.0, 0.0),
        )),
        0x07 => Some(Matrix3::new(
            Vector3::new(0.0, 1.0, 0.0),
            Vector3::new(1.0, 0.0, 0.0),
            Vector3::new(0.0, 0.0, -1.0),
        )),
        0x09 => Some(Matrix3::new(
            Vector3::new(0.0, 0.0, 1.0),
            Vector3::new(1.0, 0.0, 0.0),
            Vector3::new(0.0, 1.0, 0.0),
        )),
        0x0a => Some(Matrix3::new(
            Vector3::new(0.0, -1.0, 0.0),
            Vector3::new(1.0, 0.0, 0.0),
            Vector3::new(0.0, 0.0, 1.0),
        )),
        0x0c => Some(Matrix3::new(
            Vector3::new(0.0, 0.0, -1.0),
            Vector3::new(1.0, 0.0, 0.0),
            Vector3::new(0.0, -1.0, 0.0),
        )),
        0x0d => Some(Matrix3::new(
            Vector3::new(0.0, 1.0, 0.0),
            Vector3::new(0.0, 0.0, 1.0),
            Vector3::new(1.0, 0.0, 0.0),
        )),
        0x0e => Some(Matrix3::new(
            Vector3::new(0.0, 0.0, -1.0),
            Vector3::new(0.0, 1.0, 0.0),
            Vector3::new(1.0, 0.0, 0.0),
        )),
        0x10 => Some(Matrix3::new(
            Vector3::new(0.0, -1.0, 0.0),
            Vector3::new(0.0, 0.0, -1.0),
            Vector3::new(1.0, 0.0, 0.0),
        )),
        0x11 => Some(Matrix3::new(
            Vector3::new(0.0, 0.0, 1.0),
            Vector3::new(0.0, -1.0, 0.0),
            Vector3::new(1.0, 0.0, 0.0),
        )),
        0x14 => Some(Matrix3::new(
            Vector3::new(-1.0, 0.0, 0.0),
            Vector3::new(0.0, 1.0, 0.0),
            Vector3::new(0.0, 0.0, -1.0),
        )),
        0x15 => Some(Matrix3::new(
            Vector3::new(-1.0, 0.0, 0.0),
            Vector3::new(0.0, 0.0, 1.0),
            Vector3::new(0.0, 1.0, 0.0),
        )),
        0x17 => Some(Matrix3::new(
            Vector3::new(-1.0, 0.0, 0.0),
            Vector3::new(0.0, -1.0, 0.0),
            Vector3::new(0.0, 0.0, 1.0),
        )),
        0x18 => Some(Matrix3::new(
            Vector3::new(-1.0, 0.0, 0.0),
            Vector3::new(0.0, 0.0, -1.0),
            Vector3::new(0.0, -1.0, 0.0),
        )),
        0x19 => Some(Matrix3::new(
            Vector3::new(0.0, 1.0, 0.0),
            Vector3::new(-1.0, 0.0, 0.0),
            Vector3::new(0.0, 0.0, 1.0),
        )),
        0x1b => Some(Matrix3::new(
            Vector3::new(0.0, 0.0, -1.0),
            Vector3::new(-1.0, 0.0, 0.0),
            Vector3::new(0.0, 1.0, 0.0),
        )),
        0x1c => Some(Matrix3::new(
            Vector3::new(0.0, -1.0, 0.0),
            Vector3::new(-1.0, 0.0, 0.0),
            Vector3::new(0.0, 0.0, -1.0),
        )),
        0x1e => Some(Matrix3::new(
            Vector3::new(0.0, 0.0, 1.0),
            Vector3::new(-1.0, 0.0, 0.0),
            Vector3::new(0.0, -1.0, 0.0),
        )),
        0x1f => Some(Matrix3::new(
            Vector3::new(0.0, 1.0, 0.0),
            Vector3::new(0.0, 0.0, -1.0),
            Vector3::new(-1.0, 0.0, 0.0),
        )),
        0x20 => Some(Matrix3::new(
            Vector3::new(0.0, 0.0, 1.0),
            Vector3::new(0.0, 1.0, 0.0),
            Vector3::new(-1.0, 0.0, 0.0),
        )),
        0x22 => Some(Matrix3::new(
            Vector3::new(0.0, -1.0, 0.0),
            Vector3::new(0.0, 0.0, 1.0),
            Vector3::new(-1.0, 0.0, 0.0),
        )),
        0x23 => Some(Matrix3::new(
            Vector3::new(0.0, 0.0, -1.0),
            Vector3::new(0.0, -1.0, 0.0),
            Vector3::new(-1.0, 0.0, 0.0),
        )),
        _ => None,
    }
}

pub(crate) fn decode<R: Read>(reader: R) -> Result<WeakDom, Error> {
    Ok(decode_inner(reader)?)
}

pub(crate) fn decode_inner<R: Read>(reader: R) -> Result<WeakDom, InnerError> {
    let mut deserializer = BinaryDeserializer::new(reader)?;

    loop {
        let chunk = Chunk::decode(&mut deserializer.input)?;

        match &chunk.name {
            b"META" => deserializer.decode_meta_chunk(&chunk.data)?,
            b"INST" => deserializer.decode_inst_chunk(&chunk.data)?,
            b"PROP" => deserializer.decode_prop_chunk(&chunk.data)?,
            b"PRNT" => deserializer.decode_prnt_chunk(&chunk.data)?,
            b"END\0" => {
                deserializer.decode_end_chunk(&chunk.data)?;
                break;
            }
            _ => match str::from_utf8(&chunk.name) {
                Ok(name) => log::info!("Unknown binary chunk name {}", name),
                Err(_) => log::info!("Unknown binary chunk name {:?}", chunk.name),
            },
        }
    }

    Ok(deserializer.finish())
}

struct BinaryDeserializer<R> {
    /// The input data encoded as a binary model.
    input: R,

    /// The tree that instances should be written into. Eventually returned to
    /// the user.
    tree: WeakDom,

    /// The metadata contained in the file, which affects how some constructs
    /// are interpreted by Roblox.
    metadata: HashMap<String, String>,

    /// All of the instance types described by the file so far.
    type_infos: HashMap<u32, TypeInfo>,

    /// All of the instances known by the deserializer.
    instances_by_ref: HashMap<i32, Instance>,

    /// Referents for all of the instances with no parent, in order they appear
    /// in the file.
    root_instance_refs: Vec<i32>,
}

/// All the information contained in the header before any chunks are read from
/// the file.
pub(crate) struct FileHeader {
    /// The number of instance types (represented for us as `TypeInfo`) that are
    /// in this file. Generally useful to pre-size some containers before
    /// reading the file.
    pub(crate) num_types: u32,

    /// The total number of instances described by this file.
    pub(crate) num_instances: u32,
}

/// Represents a unique instance class. Binary models define all their instance
/// types up front and give them a short u32 identifier.
struct TypeInfo {
    /// The ID given to this type by the current file we're deserializing. This
    /// ID can be different for different files.
    type_id: u32,

    /// The common name for this type like `Folder` or `UserInputService`.
    type_name: String,

    /// A list of the instances described by this file that are this type.
    referents: Vec<i32>,
}

/// Contains all the information we need to gather in order to construct an
/// instance. Incrementally built up by the deserializer as we decode different
/// chunks.
struct Instance {
    /// A work-in-progress builder that will be used to construct this instance.
    builder: InstanceBuilder,

    /// Document-defined IDs for the children of this instance.
    children: Vec<i32>,
}

impl<R: Read> BinaryDeserializer<R> {
    fn new(mut input: R) -> Result<Self, InnerError> {
        let tree = WeakDom::new(InstanceBuilder::new("DataModel"));

        let header = FileHeader::decode(&mut input)?;

        let type_infos = HashMap::with_capacity(header.num_types as usize);
        let instances_by_ref = HashMap::with_capacity(1 + header.num_instances as usize);

        Ok(BinaryDeserializer {
            input,
            tree,
            metadata: HashMap::new(),
            type_infos,
            instances_by_ref,
            root_instance_refs: Vec::new(),
        })
    }

    fn decode_meta_chunk(&mut self, mut chunk: &[u8]) -> Result<(), InnerError> {
        let len = chunk.read_le_u32()?;
        self.metadata.reserve(len as usize);

        for _ in 0..len {
            let key = chunk.read_string()?;
            let value = chunk.read_string()?;

            self.metadata.insert(key, value);
        }

        Ok(())
    }

    fn decode_inst_chunk(&mut self, mut chunk: &[u8]) -> Result<(), InnerError> {
        let type_id = chunk.read_le_u32()?;
        let type_name = chunk.read_string()?;
        let object_format = chunk.read_u8()?;
        let number_instances = chunk.read_le_u32()?;

        log::trace!(
            "INST chunk (type ID {}, type name {}, format {}, {} instances)",
            type_id,
            type_name,
            object_format,
            number_instances,
        );

        let mut referents = vec![0; number_instances as usize];
        chunk.read_referent_array(&mut referents)?;

        // TODO: Check object_format and check for service markers if it's 1?

        for &referent in &referents {
            self.instances_by_ref.insert(
                referent,
                Instance {
                    builder: InstanceBuilder::new(&type_name),
                    children: Vec::new(),
                },
            );
        }

        self.type_infos.insert(
            type_id,
            TypeInfo {
                type_id,
                type_name,
                referents,
            },
        );

        Ok(())
    }

    fn decode_prop_chunk(&mut self, mut chunk: &[u8]) -> Result<(), InnerError> {
        let type_id = chunk.read_le_u32()?;
        let prop_name = chunk.read_string()?;
        let binary_type: Type = chunk.read_u8()?.try_into()?;

        let type_info = self
            .type_infos
            .get(&type_id)
            .ok_or(InnerError::InvalidTypeId { type_id })?;

        log::trace!(
            "PROP chunk ({}.{}, instance type {}, prop type {}",
            type_info.type_name,
            prop_name,
            type_info.type_id,
            type_id
        );

        // The `Name` prop is special and is routed to a different spot for
        // rbx_dom_weak, so we handle it specially here.
        if prop_name == "Name" {
            // TODO: If an instance is never assigned a name through this code
            // path, we should use the reflection database to figure out its
            // default name. This should be rare: effectively never!

            for referent in &type_info.referents {
                let instance = self.instances_by_ref.get_mut(referent).unwrap();
                let value = chunk.read_string()?;
                instance.builder.set_name(value);
            }

            return Ok(());
        }

        let canonical_name;
        let canonical_type;

        match find_canonical_property_descriptor(&type_info.type_name, &prop_name) {
            Some(descriptor) => {
                canonical_name = descriptor.name.clone().into_owned();
                canonical_type = match &descriptor.data_type {
                    DataType::Value(ty) => *ty,
                    DataType::Enum(_) => VariantType::EnumValue,
                    _ => {
                        // TODO: Configurable handling of unknown types?
                        return Ok(());
                    }
                };

                log::trace!(
                    "Known prop, canonical name {} and type {:?}",
                    canonical_name,
                    canonical_type
                );
            }
            None => {
                canonical_name = prop_name.clone();

                match binary_type.to_default_rbx_type() {
                    Some(rbx_type) => canonical_type = rbx_type,
                    None => {
                        log::warn!("Unsupported prop type {:?}, skipping property", binary_type);

                        return Ok(());
                    }
                }

                log::trace!("Unknown prop, using type {:?}", canonical_type);
            }
        }

        match binary_type {
            Type::String => match canonical_type {
                VariantType::String => {
                    for referent in &type_info.referents {
                        let instance = self.instances_by_ref.get_mut(referent).unwrap();
                        let value = chunk.read_string()?;
                        instance.builder.add_property(&canonical_name, value);
                    }
                }
                VariantType::Content => {
                    for referent in &type_info.referents {
                        let instance = self.instances_by_ref.get_mut(referent).unwrap();
                        let value: Content = chunk.read_string()?.into();
                        instance.builder.add_property(&canonical_name, value);
                    }
                }
                VariantType::BinaryString => {
                    for referent in &type_info.referents {
                        let instance = self.instances_by_ref.get_mut(referent).unwrap();
                        let value: BinaryString = chunk.read_binary_string()?.into();
                        instance.builder.add_property(&canonical_name, value);
                    }
                }
                invalid_type => {
                    return Err(InnerError::PropTypeMismatch {
                        type_name: type_info.type_name.clone(),
                        prop_name,
                        valid_type_names: "String, Content, or BinaryString",
                        actual_type_name: format!("{:?}", invalid_type),
                    });
                }
            },
            Type::Bool => match canonical_type {
                VariantType::Bool => {
                    for referent in &type_info.referents {
                        let instance = self.instances_by_ref.get_mut(referent).unwrap();
                        let value = chunk.read_bool()?;
                        instance.builder.add_property(&canonical_name, value);
                    }
                }
                invalid_type => {
                    return Err(InnerError::PropTypeMismatch {
                        type_name: type_info.type_name.clone(),
                        prop_name,
                        valid_type_names: "Bool",
                        actual_type_name: format!("{:?}", invalid_type),
                    });
                }
            },
            Type::Int32 => match canonical_type {
                VariantType::Int32 => {
                    let mut values = vec![0; type_info.referents.len()];
                    chunk.read_interleaved_i32_array(&mut values)?;

                    for (value, referent) in values.into_iter().zip(&type_info.referents) {
                        let instance = self.instances_by_ref.get_mut(referent).unwrap();
                        instance.builder.add_property(&canonical_name, value);
                    }
                }
                invalid_type => {
                    return Err(InnerError::PropTypeMismatch {
                        type_name: type_info.type_name.clone(),
                        prop_name,
                        valid_type_names: "Int32",
                        actual_type_name: format!("{:?}", invalid_type),
                    });
                }
            },
            Type::Float32 => match canonical_type {
                VariantType::Float32 => {
                    let mut values = vec![0.0; type_info.referents.len()];
                    chunk.read_interleaved_f32_array(&mut values)?;

                    for (value, referent) in values.into_iter().zip(&type_info.referents) {
                        let instance = self.instances_by_ref.get_mut(referent).unwrap();
                        instance.builder.add_property(&canonical_name, value);
                    }
                }
                invalid_type => {
                    return Err(InnerError::PropTypeMismatch {
                        type_name: type_info.type_name.clone(),
                        prop_name,
                        valid_type_names: "Float32",
                        actual_type_name: format!("{:?}", invalid_type),
                    });
                }
            },
            Type::Float64 => match canonical_type {
                VariantType::Float64 => {
                    for referent in &type_info.referents {
                        let instance = self.instances_by_ref.get_mut(referent).unwrap();
                        let value = chunk.read_le_f64()?;
                        instance.builder.add_property(&canonical_name, value);
                    }
                }
                invalid_type => {
                    return Err(InnerError::PropTypeMismatch {
                        type_name: type_info.type_name.clone(),
                        prop_name,
                        valid_type_names: "Float64",
                        actual_type_name: format!("{:?}", invalid_type),
                    });
                }
            },
            Type::UDim => match canonical_type {
                VariantType::UDim => {
                    let mut scales = vec![0.0; type_info.referents.len()];
                    let mut offsets = vec![0; type_info.referents.len()];

                    chunk.read_interleaved_f32_array(&mut scales)?;
                    chunk.read_interleaved_i32_array(&mut offsets)?;

                    let values = scales
                        .into_iter()
                        .zip(offsets)
                        .map(|(scale, offset)| UDim::new(scale, offset));

                    for (value, referent) in values.zip(&type_info.referents) {
                        let instance = self.instances_by_ref.get_mut(referent).unwrap();
                        instance.builder.add_property(&canonical_name, value);
                    }
                }
                invalid_type => {
                    return Err(InnerError::PropTypeMismatch {
                        type_name: type_info.type_name.clone(),
                        prop_name,
                        valid_type_names: "UDim",
                        actual_type_name: format!("{:?}", invalid_type),
                    });
                }
<<<<<<< HEAD
            }
            Type::Ray => match canonical_type {
                VariantType::Ray => {
                    for referent in &type_info.referents {
                        let origin_x = chunk.read_le_f32()?;
                        let origin_y = chunk.read_le_f32()?;
                        let origin_z = chunk.read_le_f32()?;
                        let direction_x = chunk.read_le_f32()?;
                        let direction_y = chunk.read_le_f32()?;
                        let direction_z = chunk.read_le_f32()?;

                        let instance = self.instances_by_ref.get_mut(referent).unwrap();

                        instance.builder.add_property(
                            &canonical_name,
                            Ray::new(
                                Vector3::new(origin_x, origin_y, origin_z),
                                Vector3::new(direction_x, direction_y, direction_z),
                            ),
                        );
=======
            },
            Type::UDim2 => match canonical_type {
                VariantType::UDim2 => {
                    let prop_count = type_info.referents.len();
                    let mut scale_x = vec![0.0; prop_count];
                    let mut scale_y = vec![0.0; prop_count];
                    let mut offset_x = vec![0; prop_count];
                    let mut offset_y = vec![0; prop_count];

                    chunk.read_interleaved_f32_array(&mut scale_x)?;
                    chunk.read_interleaved_f32_array(&mut scale_y)?;
                    chunk.read_interleaved_i32_array(&mut offset_x)?;
                    chunk.read_interleaved_i32_array(&mut offset_y)?;

                    let x = scale_x
                        .into_iter()
                        .zip(offset_x)
                        .map(|(scale, offset)| UDim::new(scale, offset));

                    let y = scale_y
                        .into_iter()
                        .zip(offset_y)
                        .map(|(scale, offset)| UDim::new(scale, offset));

                    let values = x.zip(y).map(|(x, y)| UDim2::new(x, y));

                    for (value, referent) in values.zip(&type_info.referents) {
                        let instance = self.instances_by_ref.get_mut(referent).unwrap();
                        instance.builder.add_property(&canonical_name, value);
>>>>>>> e5059a9b
                    }
                }
                invalid_type => {
                    return Err(InnerError::PropTypeMismatch {
                        type_name: type_info.type_name.clone(),
                        prop_name,
<<<<<<< HEAD
                        valid_type_names: "Ray",
=======
                        valid_type_names: "UDim2",
>>>>>>> e5059a9b
                        actual_type_name: format!("{:?}", invalid_type),
                    });
                }
            },
<<<<<<< HEAD
=======
            Type::Ray => {}
>>>>>>> e5059a9b
            Type::Faces => match canonical_type {
                VariantType::Faces => {
                    for referent in &type_info.referents {
                        let instance = self.instances_by_ref.get_mut(referent).unwrap();
                        let value = chunk.read_u8()?;
                        let faces =
                            Faces::from_bits(value).ok_or_else(|| InnerError::InvalidPropData {
                                type_name: type_info.type_name.clone(),
                                prop_name: prop_name.clone(),
                                valid_value: "less than 63",
                                actual_value: value.to_string(),
                            })?;

                        instance.builder.add_property(&canonical_name, faces);
                    }
                }
                invalid_type => {
                    return Err(InnerError::PropTypeMismatch {
                        type_name: type_info.type_name.clone(),
                        prop_name,
                        valid_type_names: "Faces",
                        actual_type_name: format!("{:?}", invalid_type),
                    });
                }
            },
            Type::Axes => match canonical_type {
                VariantType::Axes => {
                    for referent in &type_info.referents {
                        let instance = self.instances_by_ref.get_mut(referent).unwrap();
                        let value = chunk.read_u8()?;

                        let axes =
                            Axes::from_bits(value).ok_or_else(|| InnerError::InvalidPropData {
                                type_name: type_info.type_name.clone(),
                                prop_name: prop_name.clone(),
                                valid_value: "less than 7",
                                actual_value: value.to_string(),
                            })?;

                        instance.builder.add_property(&canonical_name, axes);
                    }
                }
                invalid_type => {
                    return Err(InnerError::PropTypeMismatch {
                        type_name: type_info.type_name.clone(),
                        prop_name,
                        valid_type_names: "Axes",
                        actual_type_name: format!("{:?}", invalid_type),
                    });
                }
            },
            Type::BrickColor => match canonical_type {
                VariantType::BrickColor => {
                    let mut values = vec![0; type_info.referents.len()];
                    chunk.read_interleaved_u32_array(&mut values)?;

                    for (value, referent) in values.into_iter().zip(&type_info.referents) {
                        let instance = self.instances_by_ref.get_mut(referent).unwrap();
                        let color = value
                            .try_into()
                            .ok()
                            .and_then(BrickColor::from_number)
                            .ok_or_else(|| InnerError::InvalidPropData {
                                type_name: type_info.type_name.clone(),
                                prop_name: prop_name.clone(),
                                valid_value: "a valid BrickColor",
                                actual_value: value.to_string(),
                            })?;

                        instance.builder.add_property(&canonical_name, color);
                    }
                }
                invalid_type => {
                    return Err(InnerError::PropTypeMismatch {
                        type_name: type_info.type_name.clone(),
                        prop_name,
                        valid_type_names: "BrickColor",
                        actual_type_name: format!("{:?}", invalid_type),
                    });
                }
            },
            Type::Color3 => match canonical_type {
                VariantType::Color3 => {
                    let mut r = vec![0.0; type_info.referents.len()];
                    let mut g = vec![0.0; type_info.referents.len()];
                    let mut b = vec![0.0; type_info.referents.len()];

                    chunk.read_interleaved_f32_array(&mut r)?;
                    chunk.read_interleaved_f32_array(&mut g)?;
                    chunk.read_interleaved_f32_array(&mut b)?;

                    let colors = r
                        .into_iter()
                        .zip(g)
                        .zip(b)
                        .map(|((r, g), b)| Color3::new(r, g, b));

                    for (color, referent) in colors.zip(&type_info.referents) {
                        let instance = self.instances_by_ref.get_mut(referent).unwrap();
                        instance.builder.add_property(&canonical_name, color);
                    }
                }
                invalid_type => {
                    return Err(InnerError::PropTypeMismatch {
                        type_name: type_info.type_name.clone(),
                        prop_name,
                        valid_type_names: "Color3",
                        actual_type_name: format!("{:?}", invalid_type),
                    });
                }
            },
            Type::Vector2 => match canonical_type {
                VariantType::Vector2 => {
                    let mut x = vec![0.0; type_info.referents.len()];
                    let mut y = vec![0.0; type_info.referents.len()];

                    chunk.read_interleaved_f32_array(&mut x)?;
                    chunk.read_interleaved_f32_array(&mut y)?;

                    let values = x.into_iter().zip(y).map(|(x, y)| Vector2::new(x, y));

                    for (value, referent) in values.zip(&type_info.referents) {
                        let instance = self.instances_by_ref.get_mut(referent).unwrap();
                        instance.builder.add_property(&canonical_name, value);
                    }
                }
                invalid_type => {
                    return Err(InnerError::PropTypeMismatch {
                        type_name: type_info.type_name.clone(),
                        prop_name,
                        valid_type_names: "Vector2",
                        actual_type_name: format!("{:?}", invalid_type),
                    });
                }
            },
            Type::Vector3 => match canonical_type {
                VariantType::Vector3 => {
                    let mut x = vec![0.0; type_info.referents.len()];
                    let mut y = vec![0.0; type_info.referents.len()];
                    let mut z = vec![0.0; type_info.referents.len()];

                    chunk.read_interleaved_f32_array(&mut x)?;
                    chunk.read_interleaved_f32_array(&mut y)?;
                    chunk.read_interleaved_f32_array(&mut z)?;

                    let values = x
                        .into_iter()
                        .zip(y)
                        .zip(z)
                        .map(|((x, y), z)| Vector3::new(x, y, z));

                    for (value, referent) in values.zip(&type_info.referents) {
                        let instance = self.instances_by_ref.get_mut(referent).unwrap();
                        instance.builder.add_property(&canonical_name, value);
                    }
                }
                invalid_type => {
                    return Err(InnerError::PropTypeMismatch {
                        type_name: type_info.type_name.clone(),
                        prop_name,
                        valid_type_names: "Vector3",
                        actual_type_name: format!("{:?}", invalid_type),
                    });
                }
            },
            Type::CFrame => match canonical_type {
                VariantType::CFrame => {
                    let referents = &type_info.referents;
                    let mut rotations = Vec::with_capacity(referents.len());

                    for _ in 0..referents.len() {
                        let id = chunk.read_u8()?;
                        if id == 0 {
                            rotations.push(Matrix3::new(
                                Vector3::new(
                                    chunk.read_le_f32()?,
                                    chunk.read_le_f32()?,
                                    chunk.read_le_f32()?,
                                ),
                                Vector3::new(
                                    chunk.read_le_f32()?,
                                    chunk.read_le_f32()?,
                                    chunk.read_le_f32()?,
                                ),
                                Vector3::new(
                                    chunk.read_le_f32()?,
                                    chunk.read_le_f32()?,
                                    chunk.read_le_f32()?,
                                ),
                            ));
                        } else {
                            let special_case = special_case_to_rotation(id).ok_or_else(|| {
                                InnerError::BadCFrameOrientationId {
                                    type_name: type_info.type_name.clone(),
                                    prop_name: prop_name.clone(),
                                    id,
                                }
                            })?;

                            rotations.push(special_case);
                        }
                    }

                    let mut x = vec![0.0; referents.len()];
                    let mut y = vec![0.0; referents.len()];
                    let mut z = vec![0.0; referents.len()];

                    chunk.read_interleaved_f32_array(&mut x)?;
                    chunk.read_interleaved_f32_array(&mut y)?;
                    chunk.read_interleaved_f32_array(&mut z)?;

                    let values = x
                        .into_iter()
                        .zip(y)
                        .zip(z)
                        .map(|((x, y), z)| Vector3::new(x, y, z))
                        .zip(rotations)
                        .map(|(position, rotation)| CFrame::new(position, rotation));

                    for (cframe, referent) in values.zip(referents) {
                        let instance = self.instances_by_ref.get_mut(referent).unwrap();
                        instance.builder.add_property(&canonical_name, cframe);
                    }
                }
                invalid_type => {
                    return Err(InnerError::PropTypeMismatch {
                        type_name: type_info.type_name.clone(),
                        prop_name,
                        valid_type_names: "CFrame",
                        actual_type_name: format!("{:?}", invalid_type),
                    });
                }
            },
            Type::Enum => match canonical_type {
                VariantType::EnumValue => {
                    let mut values = vec![0; type_info.referents.len()];
                    chunk.read_interleaved_u32_array(&mut values)?;

                    for (value, referent) in values.into_iter().zip(&type_info.referents) {
                        let instance = self.instances_by_ref.get_mut(referent).unwrap();
                        instance
                            .builder
                            .add_property(&canonical_name, EnumValue::from_u32(value));
                    }
                }
                invalid_type => {
                    return Err(InnerError::PropTypeMismatch {
                        type_name: type_info.type_name.clone(),
                        prop_name,
                        valid_type_names: "Enum",
                        actual_type_name: format!("{:?}", invalid_type),
                    });
                }
            },
            Type::Ref => match canonical_type {
                VariantType::Ref => {
                    let mut refs = vec![0; type_info.referents.len()];
                    chunk.read_referent_array(&mut refs)?;

                    for (value, referent) in refs.into_iter().zip(&type_info.referents) {
                        let rbx_value = if let Some(instance) = self.instances_by_ref.get(&value) {
                            instance.builder.referent()
                        } else {
                            Ref::none()
                        };

                        let instance = self.instances_by_ref.get_mut(referent).unwrap();
                        instance.builder.add_property(&canonical_name, rbx_value);
                    }
                }
                invalid_type => {
                    return Err(InnerError::PropTypeMismatch {
                        type_name: type_info.type_name.clone(),
                        prop_name,
                        valid_type_names: "Ref",
                        actual_type_name: format!("{:?}", invalid_type),
                    });
                }
            },
            Type::Vector3int16 => {}
            Type::NumberSequence => match canonical_type {
                VariantType::NumberSequence => {
                    for referent in &type_info.referents {
                        let instance = self.instances_by_ref.get_mut(referent).unwrap();
                        let keypoint_count = chunk.read_le_u32()?;
                        let mut keypoints = Vec::with_capacity(keypoint_count as usize);

                        for _ in 0..keypoint_count {
                            keypoints.push(NumberSequenceKeypoint::new(
                                chunk.read_le_f32()?,
                                chunk.read_le_f32()?,
                                chunk.read_le_f32()?,
                            ))
                        }

                        instance
                            .builder
                            .add_property(&canonical_name, NumberSequence { keypoints })
                    }
                }
                invalid_type => {
                    return Err(InnerError::PropTypeMismatch {
                        type_name: type_info.type_name.clone(),
                        prop_name,
                        valid_type_names: "NumberSequence",
                        actual_type_name: format!("{:?}", invalid_type),
                    });
                }
            },
            Type::ColorSequence => match canonical_type {
                VariantType::ColorSequence => {
                    for referent in &type_info.referents {
                        let instance = self.instances_by_ref.get_mut(referent).unwrap();
                        let keypoint_count = chunk.read_le_u32()? as usize;
                        let mut keypoints = Vec::with_capacity(keypoint_count);

                        for _ in 0..keypoint_count {
                            keypoints.push(ColorSequenceKeypoint::new(
                                chunk.read_le_f32()?,
                                Color3::new(
                                    chunk.read_le_f32()?,
                                    chunk.read_le_f32()?,
                                    chunk.read_le_f32()?,
                                ),
                            ));

                            // envelope is serialized but doesn't do anything; don't do anything with it
                            chunk.read_le_f32()?;
                        }

                        instance
                            .builder
                            .add_property(&canonical_name, ColorSequence { keypoints })
                    }
                }
                invalid_type => {
                    return Err(InnerError::PropTypeMismatch {
                        type_name: type_info.type_name.clone(),
                        prop_name,
                        valid_type_names: "ColorSequence",
                        actual_type_name: format!("{:?}", invalid_type),
                    });
                }
            },
            Type::NumberRange => match canonical_type {
                VariantType::NumberRange => {
                    for referent in &type_info.referents {
                        let instance = self.instances_by_ref.get_mut(referent).unwrap();
                        instance.builder.add_property(
                            &canonical_name,
                            NumberRange::new(chunk.read_le_f32()?, chunk.read_le_f32()?),
                        )
                    }
                }
                invalid_type => {
                    return Err(InnerError::PropTypeMismatch {
                        type_name: type_info.type_name.clone(),
                        prop_name,
                        valid_type_names: "NumberRange",
                        actual_type_name: format!("{:?}", invalid_type),
                    });
                }
            },
            Type::Rect => match canonical_type {
                VariantType::Rect => {
                    let len = type_info.referents.len();
                    let mut x_min = vec![0.0; len];
                    let mut y_min = vec![0.0; len];
                    let mut x_max = vec![0.0; len];
                    let mut y_max = vec![0.0; len];

                    chunk.read_interleaved_f32_array(&mut x_min)?;
                    chunk.read_interleaved_f32_array(&mut y_min)?;
                    chunk.read_interleaved_f32_array(&mut x_max)?;
                    chunk.read_interleaved_f32_array(&mut y_max)?;

                    let values = x_min.into_iter().zip(y_min).zip(x_max).zip(y_max).map(
                        |(((x_min, y_min), x_max), y_max)| {
                            Rect::new(Vector2::new(x_min, y_min), Vector2::new(x_max, y_max))
                        },
                    );

                    for (value, referent) in values.zip(&type_info.referents) {
                        let instance = self.instances_by_ref.get_mut(referent).unwrap();
                        instance.builder.add_property(&canonical_name, value)
                    }
                }
                invalid_type => {
                    return Err(InnerError::PropTypeMismatch {
                        type_name: type_info.type_name.clone(),
                        prop_name,
                        valid_type_names: "Rect",
                        actual_type_name: format!("{:?}", invalid_type),
                    });
                }
            },
            Type::PhysicalProperties => match canonical_type {
                VariantType::PhysicalProperties => {
                    for referent in &type_info.referents {
                        let instance = self.instances_by_ref.get_mut(referent).unwrap();
                        let value = if chunk.read_u8()? == 1 {
                            Variant::PhysicalProperties(PhysicalProperties::Custom(
                                CustomPhysicalProperties {
                                    density: chunk.read_le_f32()?,
                                    friction: chunk.read_le_f32()?,
                                    elasticity: chunk.read_le_f32()?,
                                    friction_weight: chunk.read_le_f32()?,
                                    elasticity_weight: chunk.read_le_f32()?,
                                },
                            ))
                        } else {
                            Variant::PhysicalProperties(PhysicalProperties::Default)
                        };

                        instance.builder.add_property(&canonical_name, value);
                    }
                }
                invalid_type => {
                    return Err(InnerError::PropTypeMismatch {
                        type_name: type_info.type_name.clone(),
                        prop_name,
                        valid_type_names: "PhysicalProperties",
                        actual_type_name: format!("{:?}", invalid_type),
                    });
                }
            },
            Type::Color3uint8 => match canonical_type {
                VariantType::Color3 => {
                    let len = type_info.referents.len();
                    let mut r = vec![0; len];
                    let mut g = vec![0; len];
                    let mut b = vec![0; len];

                    chunk.read_exact(r.as_mut_slice())?;
                    chunk.read_exact(g.as_mut_slice())?;
                    chunk.read_exact(b.as_mut_slice())?;

                    let colors = r
                        .into_iter()
                        .zip(g)
                        .zip(b)
                        .map(|((r, g), b)| Color3uint8::new(r, g, b));

                    for (color, referent) in colors.into_iter().zip(&type_info.referents) {
                        let instance = self.instances_by_ref.get_mut(referent).unwrap();
                        instance.builder.add_property(&canonical_name, color);
                    }
                }
                invalid_type => {
                    return Err(InnerError::PropTypeMismatch {
                        type_name: type_info.type_name.clone(),
                        prop_name,
                        valid_type_names: "Color3",
                        actual_type_name: format!("{:?}", invalid_type),
                    });
                }
            },
            Type::Int64 => match canonical_type {
                VariantType::Int64 => {
                    let mut values = vec![0; type_info.referents.len()];
                    chunk.read_interleaved_i64_array(&mut values)?;

                    for (value, referent) in values.into_iter().zip(&type_info.referents) {
                        let instance = self.instances_by_ref.get_mut(referent).unwrap();
                        instance.builder.add_property(&canonical_name, value);
                    }
                }
                invalid_type => {
                    return Err(InnerError::PropTypeMismatch {
                        type_name: type_info.type_name.clone(),
                        prop_name,
                        valid_type_names: "Int64",
                        actual_type_name: format!("{:?}", invalid_type),
                    });
                }
            },
        }

        Ok(())
    }

    fn decode_prnt_chunk(&mut self, mut chunk: &[u8]) -> Result<(), InnerError> {
        let version = chunk.read_u8()?;

        if version != 0 {
            return Err(InnerError::UnknownChunkVersion {
                chunk_name: "PRNT",
                version,
            });
        }

        let number_objects = chunk.read_le_u32()?;

        log::trace!("PRNT chunk ({} instances)", number_objects);

        let mut subjects = vec![0; number_objects as usize];
        let mut parents = vec![0; number_objects as usize];

        chunk.read_referent_array(&mut subjects)?;
        chunk.read_referent_array(&mut parents)?;

        for (id, parent_ref) in subjects.iter().copied().zip(parents.iter().copied()) {
            if parent_ref == -1 {
                self.root_instance_refs.push(id);
            } else {
                let instance = self.instances_by_ref.get_mut(&parent_ref).unwrap();
                instance.children.push(id);
            }
        }

        Ok(())
    }

    fn decode_end_chunk(&mut self, _chunk: &[u8]) -> Result<(), InnerError> {
        log::trace!("END chunk");

        // We don't do any validation on the END chunk. There's no useful
        // information for us here as it just signals that the file hasn't been
        // truncated.

        Ok(())
    }

    /// Combines together all the decoded information to build and emplace
    /// instances in our tree.
    fn finish(mut self) -> WeakDom {
        log::trace!("Constructing tree from deserialized data");

        // Track all the instances we need to construct. Order of construction
        // is important to preserve for both determinism and sometimes
        // functionality of models we handle.
        let mut instances_to_construct = VecDeque::new();

        // Any instance with a parent of -1 will be at the top level of the
        // tree. Because of the way rbx_dom_weak generally works, we need to
        // start at the top of the tree to begin construction.
        let root_ref = self.tree.root_ref();
        for &referent in &self.root_instance_refs {
            instances_to_construct.push_back((referent, root_ref));
        }

        while let Some((referent, parent_ref)) = instances_to_construct.pop_front() {
            let instance = self.instances_by_ref.remove(&referent).unwrap();
            let id = self.tree.insert(parent_ref, instance.builder);

            for referent in instance.children {
                instances_to_construct.push_back((referent, id));
            }
        }

        self.tree
    }
}

impl FileHeader {
    pub(crate) fn decode<R: Read>(mut source: R) -> Result<Self, InnerError> {
        let mut magic_header = [0; 8];
        source.read_exact(&mut magic_header)?;

        if magic_header != FILE_MAGIC_HEADER {
            return Err(InnerError::BadHeader);
        }

        let mut signature = [0; 6];
        source.read_exact(&mut signature)?;

        if signature != FILE_SIGNATURE {
            return Err(InnerError::BadHeader);
        }

        let version = source.read_le_u16()?;

        if version != FILE_VERSION {
            return Err(InnerError::UnknownFileVersion { version });
        }

        let num_types = source.read_le_u32()?;
        let num_instances = source.read_le_u32()?;

        let mut reserved = [0; 8];
        source.read_exact(&mut reserved)?;

        if reserved != [0; 8] {
            return Err(InnerError::BadHeader);
        }

        Ok(Self {
            num_types,
            num_instances,
        })
    }
}<|MERGE_RESOLUTION|>--- conflicted
+++ resolved
@@ -561,19 +561,48 @@
                     });
                 }
             },
-            Type::UDim => match canonical_type {
-                VariantType::UDim => {
-                    let mut scales = vec![0.0; type_info.referents.len()];
-                    let mut offsets = vec![0; type_info.referents.len()];
-
-                    chunk.read_interleaved_f32_array(&mut scales)?;
-                    chunk.read_interleaved_i32_array(&mut offsets)?;
-
-                    let values = scales
+            Type::UDim => {
+                let mut scales = vec![0.0; type_info.referents.len()];
+                let mut offsets = vec![0; type_info.referents.len()];
+
+                chunk.read_interleaved_f32_array(&mut scales)?;
+                chunk.read_interleaved_i32_array(&mut offsets)?;
+
+                let values = scales
+                    .into_iter()
+                    .zip(offsets)
+                    .map(|(scale, offset)| UDim::new(scale, offset));
+
+                for (value, referent) in values.zip(&type_info.referents) {
+                    let instance = self.instances_by_ref.get_mut(referent).unwrap();
+                    instance.builder.add_property(&canonical_name, value);
+                }
+            }
+            Type::UDim2 => match canonical_type {
+                VariantType::UDim2 => {
+                    let prop_count = type_info.referents.len();
+                    let mut scale_x = vec![0.0; prop_count];
+                    let mut scale_y = vec![0.0; prop_count];
+                    let mut offset_x = vec![0; prop_count];
+                    let mut offset_y = vec![0; prop_count];
+
+                    chunk.read_interleaved_f32_array(&mut scale_x)?;
+                    chunk.read_interleaved_f32_array(&mut scale_y)?;
+                    chunk.read_interleaved_i32_array(&mut offset_x)?;
+                    chunk.read_interleaved_i32_array(&mut offset_y)?;
+
+                    let x = scale_x
                         .into_iter()
-                        .zip(offsets)
+                        .zip(offset_x)
                         .map(|(scale, offset)| UDim::new(scale, offset));
 
+                    let y = scale_y
+                        .into_iter()
+                        .zip(offset_y)
+                        .map(|(scale, offset)| UDim::new(scale, offset));
+
+                    let values = x.zip(y).map(|(x, y)| UDim2::new(x, y));
+
                     for (value, referent) in values.zip(&type_info.referents) {
                         let instance = self.instances_by_ref.get_mut(referent).unwrap();
                         instance.builder.add_property(&canonical_name, value);
@@ -583,12 +612,11 @@
                     return Err(InnerError::PropTypeMismatch {
                         type_name: type_info.type_name.clone(),
                         prop_name,
-                        valid_type_names: "UDim",
-                        actual_type_name: format!("{:?}", invalid_type),
-                    });
-                }
-<<<<<<< HEAD
-            }
+                        valid_type_names: "UDim2",
+                        actual_type_name: format!("{:?}", invalid_type),
+                    });
+                }
+            },
             Type::Ray => match canonical_type {
                 VariantType::Ray => {
                     for referent in &type_info.referents {
@@ -608,56 +636,17 @@
                                 Vector3::new(direction_x, direction_y, direction_z),
                             ),
                         );
-=======
-            },
-            Type::UDim2 => match canonical_type {
-                VariantType::UDim2 => {
-                    let prop_count = type_info.referents.len();
-                    let mut scale_x = vec![0.0; prop_count];
-                    let mut scale_y = vec![0.0; prop_count];
-                    let mut offset_x = vec![0; prop_count];
-                    let mut offset_y = vec![0; prop_count];
-
-                    chunk.read_interleaved_f32_array(&mut scale_x)?;
-                    chunk.read_interleaved_f32_array(&mut scale_y)?;
-                    chunk.read_interleaved_i32_array(&mut offset_x)?;
-                    chunk.read_interleaved_i32_array(&mut offset_y)?;
-
-                    let x = scale_x
-                        .into_iter()
-                        .zip(offset_x)
-                        .map(|(scale, offset)| UDim::new(scale, offset));
-
-                    let y = scale_y
-                        .into_iter()
-                        .zip(offset_y)
-                        .map(|(scale, offset)| UDim::new(scale, offset));
-
-                    let values = x.zip(y).map(|(x, y)| UDim2::new(x, y));
-
-                    for (value, referent) in values.zip(&type_info.referents) {
-                        let instance = self.instances_by_ref.get_mut(referent).unwrap();
-                        instance.builder.add_property(&canonical_name, value);
->>>>>>> e5059a9b
-                    }
-                }
-                invalid_type => {
-                    return Err(InnerError::PropTypeMismatch {
-                        type_name: type_info.type_name.clone(),
-                        prop_name,
-<<<<<<< HEAD
+                    }
+                }
+                invalid_type => {
+                    return Err(InnerError::PropTypeMismatch {
+                        type_name: type_info.type_name.clone(),
+                        prop_name,
                         valid_type_names: "Ray",
-=======
-                        valid_type_names: "UDim2",
->>>>>>> e5059a9b
-                        actual_type_name: format!("{:?}", invalid_type),
-                    });
-                }
-            },
-<<<<<<< HEAD
-=======
-            Type::Ray => {}
->>>>>>> e5059a9b
+                        actual_type_name: format!("{:?}", invalid_type),
+                    });
+                }
+            },
             Type::Faces => match canonical_type {
                 VariantType::Faces => {
                     for referent in &type_info.referents {
@@ -1002,25 +991,15 @@
                     });
                 }
             },
-            Type::NumberRange => match canonical_type {
-                VariantType::NumberRange => {
-                    for referent in &type_info.referents {
-                        let instance = self.instances_by_ref.get_mut(referent).unwrap();
-                        instance.builder.add_property(
-                            &canonical_name,
-                            NumberRange::new(chunk.read_le_f32()?, chunk.read_le_f32()?),
-                        )
-                    }
-                }
-                invalid_type => {
-                    return Err(InnerError::PropTypeMismatch {
-                        type_name: type_info.type_name.clone(),
-                        prop_name,
-                        valid_type_names: "NumberRange",
-                        actual_type_name: format!("{:?}", invalid_type),
-                    });
-                }
-            },
+            Type::NumberRange => {
+                for referent in &type_info.referents {
+                    let instance = self.instances_by_ref.get_mut(referent).unwrap();
+                    instance.builder.add_property(
+                        &canonical_name,
+                        NumberRange::new(chunk.read_le_f32()?, chunk.read_le_f32()?),
+                    )
+                }
+            }
             Type::Rect => match canonical_type {
                 VariantType::Rect => {
                     let len = type_info.referents.len();
