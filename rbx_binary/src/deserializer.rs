use std::{
    collections::{HashMap, VecDeque},
    convert::TryInto,
    io::{self, Read},
    str,
};

use rbx_dom_weak::{
    types::{
<<<<<<< HEAD
        Axes, BinaryString, BrickColor, CFrame, Color3, Color3uint8, Content,
        CustomPhysicalProperties, EnumValue, Faces, Matrix3, PhysicalProperties, SharedString,
=======
        Axes, BinaryString, BrickColor, CFrame, Color3, Color3uint8, ColorSequence,
        ColorSequenceKeypoint, Content, CustomPhysicalProperties, EnumValue, Faces, Matrix3,
        NumberRange, NumberSequence, NumberSequenceKeypoint, PhysicalProperties, Ray, Rect, Ref,
>>>>>>> 91e543ca
        UDim, UDim2, Variant, VariantType, Vector2, Vector3,
    },
    InstanceBuilder, WeakDom,
};
use rbx_reflection::DataType;
use thiserror::Error;

use crate::{
    chunk::Chunk,
    core::{
        find_canonical_property_descriptor, RbxReadExt, FILE_MAGIC_HEADER, FILE_SIGNATURE,
        FILE_VERSION,
    },
    types::{InvalidTypeError, Type},
};

/// Represents an error that occurred during deserialization.
#[derive(Debug, Error)]
#[error(transparent)]
pub struct Error {
    source: Box<InnerError>,
}

impl From<InnerError> for Error {
    fn from(inner: InnerError) -> Self {
        Self {
            source: Box::new(inner),
        }
    }
}

#[derive(Debug, Error)]
pub(crate) enum InnerError {
    #[error(transparent)]
    Io {
        #[from]
        source: io::Error,
    },

    #[error("Invalid file header")]
    BadHeader,

    #[error("Unknown file version {version}. Known versions are: 0")]
    UnknownFileVersion { version: u16 },

    #[error("Unknown version {version} for chunk {chunk_name}")]
    UnknownChunkVersion {
        chunk_name: &'static str,
        version: u32,
    },

    #[error(transparent)]
    InvalidTypeError {
        #[from]
        source: InvalidTypeError,
    },

    #[error(
        "Type mismatch: Property {type_name}.{prop_name} should be {valid_type_names}, but it was {actual_type_name}",
    )]
    PropTypeMismatch {
        type_name: String,
        prop_name: String,
        valid_type_names: &'static str,
        actual_type_name: String,
    },

    #[error("Invalid property data: Property {type_name}.{prop_name} was expected to be {valid_value}, but it was {actual_value}")]
    InvalidPropData {
        type_name: String,
        prop_name: String,
        valid_value: &'static str,
        actual_value: String,
    },

    #[error("File referred to type ID {type_id}, which was not declared")]
    InvalidTypeId { type_id: u32 },

    #[error("Invalid property data: CFrame property {type_name}.{prop_name} had an invalid orientation ID {id:02x}")]
    BadCFrameOrientationId {
        type_name: String,
        prop_name: String,
        id: u8,
    },
}

// TODO potentially move this to a different file if/when we do the inverse for serializing
pub(crate) fn special_case_to_rotation(id: u8) -> Option<Matrix3> {
    match id {
        0x02 => Some(Matrix3::new(
            Vector3::new(1.0, 0.0, 0.0),
            Vector3::new(0.0, 1.0, 0.0),
            Vector3::new(0.0, 0.0, 1.0),
        )),
        0x03 => Some(Matrix3::new(
            Vector3::new(1.0, 0.0, 0.0),
            Vector3::new(0.0, 0.0, -1.0),
            Vector3::new(0.0, 1.0, 0.0),
        )),
        0x05 => Some(Matrix3::new(
            Vector3::new(1.0, 0.0, 0.0),
            Vector3::new(0.0, -1.0, 0.0),
            Vector3::new(0.0, 0.0, -1.0),
        )),
        0x06 => Some(Matrix3::new(
            Vector3::new(1.0, 0.0, 0.0),
            Vector3::new(0.0, 0.0, 1.0),
            Vector3::new(0.0, -1.0, 0.0),
        )),
        0x07 => Some(Matrix3::new(
            Vector3::new(0.0, 1.0, 0.0),
            Vector3::new(1.0, 0.0, 0.0),
            Vector3::new(0.0, 0.0, -1.0),
        )),
        0x09 => Some(Matrix3::new(
            Vector3::new(0.0, 0.0, 1.0),
            Vector3::new(1.0, 0.0, 0.0),
            Vector3::new(0.0, 1.0, 0.0),
        )),
        0x0a => Some(Matrix3::new(
            Vector3::new(0.0, -1.0, 0.0),
            Vector3::new(1.0, 0.0, 0.0),
            Vector3::new(0.0, 0.0, 1.0),
        )),
        0x0c => Some(Matrix3::new(
            Vector3::new(0.0, 0.0, -1.0),
            Vector3::new(1.0, 0.0, 0.0),
            Vector3::new(0.0, -1.0, 0.0),
        )),
        0x0d => Some(Matrix3::new(
            Vector3::new(0.0, 1.0, 0.0),
            Vector3::new(0.0, 0.0, 1.0),
            Vector3::new(1.0, 0.0, 0.0),
        )),
        0x0e => Some(Matrix3::new(
            Vector3::new(0.0, 0.0, -1.0),
            Vector3::new(0.0, 1.0, 0.0),
            Vector3::new(1.0, 0.0, 0.0),
        )),
        0x10 => Some(Matrix3::new(
            Vector3::new(0.0, -1.0, 0.0),
            Vector3::new(0.0, 0.0, -1.0),
            Vector3::new(1.0, 0.0, 0.0),
        )),
        0x11 => Some(Matrix3::new(
            Vector3::new(0.0, 0.0, 1.0),
            Vector3::new(0.0, -1.0, 0.0),
            Vector3::new(1.0, 0.0, 0.0),
        )),
        0x14 => Some(Matrix3::new(
            Vector3::new(-1.0, 0.0, 0.0),
            Vector3::new(0.0, 1.0, 0.0),
            Vector3::new(0.0, 0.0, -1.0),
        )),
        0x15 => Some(Matrix3::new(
            Vector3::new(-1.0, 0.0, 0.0),
            Vector3::new(0.0, 0.0, 1.0),
            Vector3::new(0.0, 1.0, 0.0),
        )),
        0x17 => Some(Matrix3::new(
            Vector3::new(-1.0, 0.0, 0.0),
            Vector3::new(0.0, -1.0, 0.0),
            Vector3::new(0.0, 0.0, 1.0),
        )),
        0x18 => Some(Matrix3::new(
            Vector3::new(-1.0, 0.0, 0.0),
            Vector3::new(0.0, 0.0, -1.0),
            Vector3::new(0.0, -1.0, 0.0),
        )),
        0x19 => Some(Matrix3::new(
            Vector3::new(0.0, 1.0, 0.0),
            Vector3::new(-1.0, 0.0, 0.0),
            Vector3::new(0.0, 0.0, 1.0),
        )),
        0x1b => Some(Matrix3::new(
            Vector3::new(0.0, 0.0, -1.0),
            Vector3::new(-1.0, 0.0, 0.0),
            Vector3::new(0.0, 1.0, 0.0),
        )),
        0x1c => Some(Matrix3::new(
            Vector3::new(0.0, -1.0, 0.0),
            Vector3::new(-1.0, 0.0, 0.0),
            Vector3::new(0.0, 0.0, -1.0),
        )),
        0x1e => Some(Matrix3::new(
            Vector3::new(0.0, 0.0, 1.0),
            Vector3::new(-1.0, 0.0, 0.0),
            Vector3::new(0.0, -1.0, 0.0),
        )),
        0x1f => Some(Matrix3::new(
            Vector3::new(0.0, 1.0, 0.0),
            Vector3::new(0.0, 0.0, -1.0),
            Vector3::new(-1.0, 0.0, 0.0),
        )),
        0x20 => Some(Matrix3::new(
            Vector3::new(0.0, 0.0, 1.0),
            Vector3::new(0.0, 1.0, 0.0),
            Vector3::new(-1.0, 0.0, 0.0),
        )),
        0x22 => Some(Matrix3::new(
            Vector3::new(0.0, -1.0, 0.0),
            Vector3::new(0.0, 0.0, 1.0),
            Vector3::new(-1.0, 0.0, 0.0),
        )),
        0x23 => Some(Matrix3::new(
            Vector3::new(0.0, 0.0, -1.0),
            Vector3::new(0.0, -1.0, 0.0),
            Vector3::new(-1.0, 0.0, 0.0),
        )),
        _ => None,
    }
}

pub(crate) fn decode<R: Read>(reader: R) -> Result<WeakDom, Error> {
    Ok(decode_inner(reader)?)
}

pub(crate) fn decode_inner<R: Read>(reader: R) -> Result<WeakDom, InnerError> {
    let mut deserializer = BinaryDeserializer::new(reader)?;

    loop {
        let chunk = Chunk::decode(&mut deserializer.input)?;

        match &chunk.name {
            b"META" => deserializer.decode_meta_chunk(&chunk.data)?,
            b"SSTR" => deserializer.decode_sstr_chunk(&chunk.data)?,
            b"INST" => deserializer.decode_inst_chunk(&chunk.data)?,
            b"PROP" => deserializer.decode_prop_chunk(&chunk.data)?,
            b"PRNT" => deserializer.decode_prnt_chunk(&chunk.data)?,
            b"END\0" => {
                deserializer.decode_end_chunk(&chunk.data)?;
                break;
            }
            _ => match str::from_utf8(&chunk.name) {
                Ok(name) => log::info!("Unknown binary chunk name {}", name),
                Err(_) => log::info!("Unknown binary chunk name {:?}", chunk.name),
            },
        }
    }

    Ok(deserializer.finish())
}

struct BinaryDeserializer<R> {
    /// The input data encoded as a binary model.
    input: R,

    /// The tree that instances should be written into. Eventually returned to
    /// the user.
    tree: WeakDom,

    /// The metadata contained in the file, which affects how some constructs
    /// are interpreted by Roblox.
    metadata: HashMap<String, String>,

    /// The SharedStrings contained in the file, if any, in the order that they
    /// appear in the file.
    shared_strings: Vec<SharedString>,

    /// All of the instance types described by the file so far.
    type_infos: HashMap<u32, TypeInfo>,

    /// All of the instances known by the deserializer.
    instances_by_ref: HashMap<i32, Instance>,

    /// Referents for all of the instances with no parent, in order they appear
    /// in the file.
    root_instance_refs: Vec<i32>,
}

/// All the information contained in the header before any chunks are read from
/// the file.
pub(crate) struct FileHeader {
    /// The number of instance types (represented for us as `TypeInfo`) that are
    /// in this file. Generally useful to pre-size some containers before
    /// reading the file.
    pub(crate) num_types: u32,

    /// The total number of instances described by this file.
    pub(crate) num_instances: u32,
}

/// Represents a unique instance class. Binary models define all their instance
/// types up front and give them a short u32 identifier.
struct TypeInfo {
    /// The ID given to this type by the current file we're deserializing. This
    /// ID can be different for different files.
    type_id: u32,

    /// The common name for this type like `Folder` or `UserInputService`.
    type_name: String,

    /// A list of the instances described by this file that are this type.
    referents: Vec<i32>,
}

/// Contains all the information we need to gather in order to construct an
/// instance. Incrementally built up by the deserializer as we decode different
/// chunks.
struct Instance {
    /// A work-in-progress builder that will be used to construct this instance.
    builder: InstanceBuilder,

    /// Document-defined IDs for the children of this instance.
    children: Vec<i32>,
}

impl<R: Read> BinaryDeserializer<R> {
    fn new(mut input: R) -> Result<Self, InnerError> {
        let tree = WeakDom::new(InstanceBuilder::new("DataModel"));

        let header = FileHeader::decode(&mut input)?;

        let type_infos = HashMap::with_capacity(header.num_types as usize);
        let instances_by_ref = HashMap::with_capacity(1 + header.num_instances as usize);

        Ok(BinaryDeserializer {
            input,
            tree,
            metadata: HashMap::new(),
            shared_strings: Vec::new(),
            type_infos,
            instances_by_ref,
            root_instance_refs: Vec::new(),
        })
    }

    fn decode_meta_chunk(&mut self, mut chunk: &[u8]) -> Result<(), InnerError> {
        let len = chunk.read_le_u32()?;
        self.metadata.reserve(len as usize);

        for _ in 0..len {
            let key = chunk.read_string()?;
            let value = chunk.read_string()?;

            self.metadata.insert(key, value);
        }

        Ok(())
    }

    fn decode_sstr_chunk(&mut self, mut chunk: &[u8]) -> Result<(), InnerError> {
        let version = chunk.read_le_u32()?;

        if version != 0 {
            return Err(InnerError::UnknownChunkVersion {
                chunk_name: "SSTR",
                version,
            });
        }

        let num_entries = chunk.read_le_u32()?;

        for _ in 0..num_entries {
            chunk.read_exact(&mut [0; 16])?; // We don't do anything with the hash.
            let data = chunk.read_binary_string()?;
            self.shared_strings.push(SharedString::new(data));
        }

        Ok(())
    }

    fn decode_inst_chunk(&mut self, mut chunk: &[u8]) -> Result<(), InnerError> {
        let type_id = chunk.read_le_u32()?;
        let type_name = chunk.read_string()?;
        let object_format = chunk.read_u8()?;
        let number_instances = chunk.read_le_u32()?;

        log::trace!(
            "INST chunk (type ID {}, type name {}, format {}, {} instances)",
            type_id,
            type_name,
            object_format,
            number_instances,
        );

        let mut referents = vec![0; number_instances as usize];
        chunk.read_referent_array(&mut referents)?;

        // TODO: Check object_format and check for service markers if it's 1?

        for &referent in &referents {
            self.instances_by_ref.insert(
                referent,
                Instance {
                    builder: InstanceBuilder::new(&type_name),
                    children: Vec::new(),
                },
            );
        }

        self.type_infos.insert(
            type_id,
            TypeInfo {
                type_id,
                type_name,
                referents,
            },
        );

        Ok(())
    }

    fn decode_prop_chunk(&mut self, mut chunk: &[u8]) -> Result<(), InnerError> {
        let type_id = chunk.read_le_u32()?;
        let prop_name = chunk.read_string()?;
        let binary_type: Type = chunk.read_u8()?.try_into()?;

        let type_info = self
            .type_infos
            .get(&type_id)
            .ok_or(InnerError::InvalidTypeId { type_id })?;

        log::trace!(
            "PROP chunk ({}.{}, instance type {}, prop type {}",
            type_info.type_name,
            prop_name,
            type_info.type_id,
            type_id
        );

        // The `Name` prop is special and is routed to a different spot for
        // rbx_dom_weak, so we handle it specially here.
        if prop_name == "Name" {
            // TODO: If an instance is never assigned a name through this code
            // path, we should use the reflection database to figure out its
            // default name. This should be rare: effectively never!

            for referent in &type_info.referents {
                let instance = self.instances_by_ref.get_mut(referent).unwrap();
                let value = chunk.read_string()?;
                instance.builder.set_name(value);
            }

            return Ok(());
        }

        let canonical_name;
        let canonical_type;

        match find_canonical_property_descriptor(&type_info.type_name, &prop_name) {
            Some(descriptor) => {
                canonical_name = descriptor.name.clone().into_owned();
                canonical_type = match &descriptor.data_type {
                    DataType::Value(ty) => *ty,
                    DataType::Enum(_) => VariantType::EnumValue,
                    _ => {
                        // TODO: Configurable handling of unknown types?
                        return Ok(());
                    }
                };

                log::trace!(
                    "Known prop, canonical name {} and type {:?}",
                    canonical_name,
                    canonical_type
                );
            }
            None => {
                canonical_name = prop_name.clone();

                match binary_type.to_default_rbx_type() {
                    Some(rbx_type) => canonical_type = rbx_type,
                    None => {
                        log::warn!("Unsupported prop type {:?}, skipping property", binary_type);

                        return Ok(());
                    }
                }

                log::trace!("Unknown prop, using type {:?}", canonical_type);
            }
        }

        match binary_type {
            Type::String => match canonical_type {
                VariantType::String => {
                    for referent in &type_info.referents {
                        let instance = self.instances_by_ref.get_mut(referent).unwrap();
                        let value = chunk.read_string()?;
                        instance.builder.add_property(&canonical_name, value);
                    }
                }
                VariantType::Content => {
                    for referent in &type_info.referents {
                        let instance = self.instances_by_ref.get_mut(referent).unwrap();
                        let value: Content = chunk.read_string()?.into();
                        instance.builder.add_property(&canonical_name, value);
                    }
                }
                VariantType::BinaryString => {
                    for referent in &type_info.referents {
                        let instance = self.instances_by_ref.get_mut(referent).unwrap();
                        let value: BinaryString = chunk.read_binary_string()?.into();
                        instance.builder.add_property(&canonical_name, value);
                    }
                }
                invalid_type => {
                    return Err(InnerError::PropTypeMismatch {
                        type_name: type_info.type_name.clone(),
                        prop_name,
                        valid_type_names: "String, Content, or BinaryString",
                        actual_type_name: format!("{:?}", invalid_type),
                    });
                }
            },
            Type::Bool => match canonical_type {
                VariantType::Bool => {
                    for referent in &type_info.referents {
                        let instance = self.instances_by_ref.get_mut(referent).unwrap();
                        let value = chunk.read_bool()?;
                        instance.builder.add_property(&canonical_name, value);
                    }
                }
                invalid_type => {
                    return Err(InnerError::PropTypeMismatch {
                        type_name: type_info.type_name.clone(),
                        prop_name,
                        valid_type_names: "Bool",
                        actual_type_name: format!("{:?}", invalid_type),
                    });
                }
            },
            Type::Int32 => match canonical_type {
                VariantType::Int32 => {
                    let mut values = vec![0; type_info.referents.len()];
                    chunk.read_interleaved_i32_array(&mut values)?;

                    for (value, referent) in values.into_iter().zip(&type_info.referents) {
                        let instance = self.instances_by_ref.get_mut(referent).unwrap();
                        instance.builder.add_property(&canonical_name, value);
                    }
                }
                invalid_type => {
                    return Err(InnerError::PropTypeMismatch {
                        type_name: type_info.type_name.clone(),
                        prop_name,
                        valid_type_names: "Int32",
                        actual_type_name: format!("{:?}", invalid_type),
                    });
                }
            },
            Type::Float32 => match canonical_type {
                VariantType::Float32 => {
                    let mut values = vec![0.0; type_info.referents.len()];
                    chunk.read_interleaved_f32_array(&mut values)?;

                    for (value, referent) in values.into_iter().zip(&type_info.referents) {
                        let instance = self.instances_by_ref.get_mut(referent).unwrap();
                        instance.builder.add_property(&canonical_name, value);
                    }
                }
                invalid_type => {
                    return Err(InnerError::PropTypeMismatch {
                        type_name: type_info.type_name.clone(),
                        prop_name,
                        valid_type_names: "Float32",
                        actual_type_name: format!("{:?}", invalid_type),
                    });
                }
            },
            Type::Float64 => match canonical_type {
                VariantType::Float64 => {
                    for referent in &type_info.referents {
                        let instance = self.instances_by_ref.get_mut(referent).unwrap();
                        let value = chunk.read_le_f64()?;
                        instance.builder.add_property(&canonical_name, value);
                    }
                }
                invalid_type => {
                    return Err(InnerError::PropTypeMismatch {
                        type_name: type_info.type_name.clone(),
                        prop_name,
                        valid_type_names: "Float64",
                        actual_type_name: format!("{:?}", invalid_type),
                    });
                }
            },
            Type::UDim => match canonical_type {
                VariantType::UDim => {
                    let mut scales = vec![0.0; type_info.referents.len()];
                    let mut offsets = vec![0; type_info.referents.len()];

                    chunk.read_interleaved_f32_array(&mut scales)?;
                    chunk.read_interleaved_i32_array(&mut offsets)?;

                    let values = scales
                        .into_iter()
                        .zip(offsets)
                        .map(|(scale, offset)| UDim::new(scale, offset));

                    for (value, referent) in values.zip(&type_info.referents) {
                        let instance = self.instances_by_ref.get_mut(referent).unwrap();
                        instance.builder.add_property(&canonical_name, value);
                    }
                }
                invalid_type => {
                    return Err(InnerError::PropTypeMismatch {
                        type_name: type_info.type_name.clone(),
                        prop_name,
                        valid_type_names: "UDim",
                        actual_type_name: format!("{:?}", invalid_type),
                    });
                }
            },
            Type::UDim2 => match canonical_type {
                VariantType::UDim2 => {
                    let prop_count = type_info.referents.len();
                    let mut scale_x = vec![0.0; prop_count];
                    let mut scale_y = vec![0.0; prop_count];
                    let mut offset_x = vec![0; prop_count];
                    let mut offset_y = vec![0; prop_count];

                    chunk.read_interleaved_f32_array(&mut scale_x)?;
                    chunk.read_interleaved_f32_array(&mut scale_y)?;
                    chunk.read_interleaved_i32_array(&mut offset_x)?;
                    chunk.read_interleaved_i32_array(&mut offset_y)?;

                    let x = scale_x
                        .into_iter()
                        .zip(offset_x)
                        .map(|(scale, offset)| UDim::new(scale, offset));

                    let y = scale_y
                        .into_iter()
                        .zip(offset_y)
                        .map(|(scale, offset)| UDim::new(scale, offset));

                    let values = x.zip(y).map(|(x, y)| UDim2::new(x, y));

                    for (value, referent) in values.zip(&type_info.referents) {
                        let instance = self.instances_by_ref.get_mut(referent).unwrap();
                        instance.builder.add_property(&canonical_name, value);
                    }
                }
                invalid_type => {
                    return Err(InnerError::PropTypeMismatch {
                        type_name: type_info.type_name.clone(),
                        prop_name,
                        valid_type_names: "UDim2",
                        actual_type_name: format!("{:?}", invalid_type),
                    });
                }
            },
            Type::Ray => match canonical_type {
                VariantType::Ray => {
                    for referent in &type_info.referents {
                        let origin_x = chunk.read_le_f32()?;
                        let origin_y = chunk.read_le_f32()?;
                        let origin_z = chunk.read_le_f32()?;
                        let direction_x = chunk.read_le_f32()?;
                        let direction_y = chunk.read_le_f32()?;
                        let direction_z = chunk.read_le_f32()?;

                        let instance = self.instances_by_ref.get_mut(referent).unwrap();

                        instance.builder.add_property(
                            &canonical_name,
                            Ray::new(
                                Vector3::new(origin_x, origin_y, origin_z),
                                Vector3::new(direction_x, direction_y, direction_z),
                            ),
                        );
                    }
                }
                invalid_type => {
                    return Err(InnerError::PropTypeMismatch {
                        type_name: type_info.type_name.clone(),
                        prop_name,
                        valid_type_names: "Ray",
                        actual_type_name: format!("{:?}", invalid_type),
                    });
                }
            },
            Type::Faces => match canonical_type {
                VariantType::Faces => {
                    for referent in &type_info.referents {
                        let instance = self.instances_by_ref.get_mut(referent).unwrap();
                        let value = chunk.read_u8()?;
                        let faces =
                            Faces::from_bits(value).ok_or_else(|| InnerError::InvalidPropData {
                                type_name: type_info.type_name.clone(),
                                prop_name: prop_name.clone(),
                                valid_value: "less than 63",
                                actual_value: value.to_string(),
                            })?;

                        instance.builder.add_property(&canonical_name, faces);
                    }
                }
                invalid_type => {
                    return Err(InnerError::PropTypeMismatch {
                        type_name: type_info.type_name.clone(),
                        prop_name,
                        valid_type_names: "Faces",
                        actual_type_name: format!("{:?}", invalid_type),
                    });
                }
            },
            Type::Axes => match canonical_type {
                VariantType::Axes => {
                    for referent in &type_info.referents {
                        let instance = self.instances_by_ref.get_mut(referent).unwrap();
                        let value = chunk.read_u8()?;

                        let axes =
                            Axes::from_bits(value).ok_or_else(|| InnerError::InvalidPropData {
                                type_name: type_info.type_name.clone(),
                                prop_name: prop_name.clone(),
                                valid_value: "less than 7",
                                actual_value: value.to_string(),
                            })?;

                        instance.builder.add_property(&canonical_name, axes);
                    }
                }
                invalid_type => {
                    return Err(InnerError::PropTypeMismatch {
                        type_name: type_info.type_name.clone(),
                        prop_name,
                        valid_type_names: "Axes",
                        actual_type_name: format!("{:?}", invalid_type),
                    });
                }
            },
            Type::BrickColor => match canonical_type {
                VariantType::BrickColor => {
                    let mut values = vec![0; type_info.referents.len()];
                    chunk.read_interleaved_u32_array(&mut values)?;

                    for (value, referent) in values.into_iter().zip(&type_info.referents) {
                        let instance = self.instances_by_ref.get_mut(referent).unwrap();
                        let color = value
                            .try_into()
                            .ok()
                            .and_then(BrickColor::from_number)
                            .ok_or_else(|| InnerError::InvalidPropData {
                                type_name: type_info.type_name.clone(),
                                prop_name: prop_name.clone(),
                                valid_value: "a valid BrickColor",
                                actual_value: value.to_string(),
                            })?;

                        instance.builder.add_property(&canonical_name, color);
                    }
                }
                invalid_type => {
                    return Err(InnerError::PropTypeMismatch {
                        type_name: type_info.type_name.clone(),
                        prop_name,
                        valid_type_names: "BrickColor",
                        actual_type_name: format!("{:?}", invalid_type),
                    });
                }
            },
            Type::Color3 => match canonical_type {
                VariantType::Color3 => {
                    let mut r = vec![0.0; type_info.referents.len()];
                    let mut g = vec![0.0; type_info.referents.len()];
                    let mut b = vec![0.0; type_info.referents.len()];

                    chunk.read_interleaved_f32_array(&mut r)?;
                    chunk.read_interleaved_f32_array(&mut g)?;
                    chunk.read_interleaved_f32_array(&mut b)?;

                    let colors = r
                        .into_iter()
                        .zip(g)
                        .zip(b)
                        .map(|((r, g), b)| Color3::new(r, g, b));

                    for (color, referent) in colors.zip(&type_info.referents) {
                        let instance = self.instances_by_ref.get_mut(referent).unwrap();
                        instance.builder.add_property(&canonical_name, color);
                    }
                }
                invalid_type => {
                    return Err(InnerError::PropTypeMismatch {
                        type_name: type_info.type_name.clone(),
                        prop_name,
                        valid_type_names: "Color3",
                        actual_type_name: format!("{:?}", invalid_type),
                    });
                }
            },
            Type::Vector2 => match canonical_type {
                VariantType::Vector2 => {
                    let mut x = vec![0.0; type_info.referents.len()];
                    let mut y = vec![0.0; type_info.referents.len()];

                    chunk.read_interleaved_f32_array(&mut x)?;
                    chunk.read_interleaved_f32_array(&mut y)?;

                    let values = x.into_iter().zip(y).map(|(x, y)| Vector2::new(x, y));

                    for (value, referent) in values.zip(&type_info.referents) {
                        let instance = self.instances_by_ref.get_mut(referent).unwrap();
                        instance.builder.add_property(&canonical_name, value);
                    }
                }
                invalid_type => {
                    return Err(InnerError::PropTypeMismatch {
                        type_name: type_info.type_name.clone(),
                        prop_name,
                        valid_type_names: "Vector2",
                        actual_type_name: format!("{:?}", invalid_type),
                    });
                }
            },
            Type::Vector3 => match canonical_type {
                VariantType::Vector3 => {
                    let mut x = vec![0.0; type_info.referents.len()];
                    let mut y = vec![0.0; type_info.referents.len()];
                    let mut z = vec![0.0; type_info.referents.len()];

                    chunk.read_interleaved_f32_array(&mut x)?;
                    chunk.read_interleaved_f32_array(&mut y)?;
                    chunk.read_interleaved_f32_array(&mut z)?;

                    let values = x
                        .into_iter()
                        .zip(y)
                        .zip(z)
                        .map(|((x, y), z)| Vector3::new(x, y, z));

                    for (value, referent) in values.zip(&type_info.referents) {
                        let instance = self.instances_by_ref.get_mut(referent).unwrap();
                        instance.builder.add_property(&canonical_name, value);
                    }
                }
                invalid_type => {
                    return Err(InnerError::PropTypeMismatch {
                        type_name: type_info.type_name.clone(),
                        prop_name,
                        valid_type_names: "Vector3",
                        actual_type_name: format!("{:?}", invalid_type),
                    });
                }
            },
            Type::CFrame => match canonical_type {
                VariantType::CFrame => {
                    let referents = &type_info.referents;
                    let mut rotations = Vec::with_capacity(referents.len());

                    for _ in 0..referents.len() {
                        let id = chunk.read_u8()?;
                        if id == 0 {
                            rotations.push(Matrix3::new(
                                Vector3::new(
                                    chunk.read_le_f32()?,
                                    chunk.read_le_f32()?,
                                    chunk.read_le_f32()?,
                                ),
                                Vector3::new(
                                    chunk.read_le_f32()?,
                                    chunk.read_le_f32()?,
                                    chunk.read_le_f32()?,
                                ),
                                Vector3::new(
                                    chunk.read_le_f32()?,
                                    chunk.read_le_f32()?,
                                    chunk.read_le_f32()?,
                                ),
                            ));
                        } else {
                            let special_case = special_case_to_rotation(id).ok_or_else(|| {
                                InnerError::BadCFrameOrientationId {
                                    type_name: type_info.type_name.clone(),
                                    prop_name: prop_name.clone(),
                                    id,
                                }
                            })?;

                            rotations.push(special_case);
                        }
                    }

                    let mut x = vec![0.0; referents.len()];
                    let mut y = vec![0.0; referents.len()];
                    let mut z = vec![0.0; referents.len()];

                    chunk.read_interleaved_f32_array(&mut x)?;
                    chunk.read_interleaved_f32_array(&mut y)?;
                    chunk.read_interleaved_f32_array(&mut z)?;

                    let values = x
                        .into_iter()
                        .zip(y)
                        .zip(z)
                        .map(|((x, y), z)| Vector3::new(x, y, z))
                        .zip(rotations)
                        .map(|(position, rotation)| CFrame::new(position, rotation));

                    for (cframe, referent) in values.zip(referents) {
                        let instance = self.instances_by_ref.get_mut(referent).unwrap();
                        instance.builder.add_property(&canonical_name, cframe);
                    }
                }
                invalid_type => {
                    return Err(InnerError::PropTypeMismatch {
                        type_name: type_info.type_name.clone(),
                        prop_name,
                        valid_type_names: "CFrame",
                        actual_type_name: format!("{:?}", invalid_type),
                    });
                }
            },
            Type::Enum => match canonical_type {
                VariantType::EnumValue => {
                    let mut values = vec![0; type_info.referents.len()];
                    chunk.read_interleaved_u32_array(&mut values)?;

                    for (value, referent) in values.into_iter().zip(&type_info.referents) {
                        let instance = self.instances_by_ref.get_mut(referent).unwrap();
                        instance
                            .builder
                            .add_property(&canonical_name, EnumValue::from_u32(value));
                    }
                }
                invalid_type => {
                    return Err(InnerError::PropTypeMismatch {
                        type_name: type_info.type_name.clone(),
                        prop_name,
                        valid_type_names: "Enum",
                        actual_type_name: format!("{:?}", invalid_type),
                    });
                }
            },
            Type::Ref => match canonical_type {
                VariantType::Ref => {
                    let mut refs = vec![0; type_info.referents.len()];
                    chunk.read_referent_array(&mut refs)?;

                    for (value, referent) in refs.into_iter().zip(&type_info.referents) {
                        let rbx_value = if let Some(instance) = self.instances_by_ref.get(&value) {
                            instance.builder.referent()
                        } else {
                            Ref::none()
                        };

                        let instance = self.instances_by_ref.get_mut(referent).unwrap();
                        instance.builder.add_property(&canonical_name, rbx_value);
                    }
                }
                invalid_type => {
                    return Err(InnerError::PropTypeMismatch {
                        type_name: type_info.type_name.clone(),
                        prop_name,
                        valid_type_names: "Ref",
                        actual_type_name: format!("{:?}", invalid_type),
                    });
                }
            },
            Type::Vector3int16 => {}
            Type::NumberSequence => match canonical_type {
                VariantType::NumberSequence => {
                    for referent in &type_info.referents {
                        let instance = self.instances_by_ref.get_mut(referent).unwrap();
                        let keypoint_count = chunk.read_le_u32()?;
                        let mut keypoints = Vec::with_capacity(keypoint_count as usize);

                        for _ in 0..keypoint_count {
                            keypoints.push(NumberSequenceKeypoint::new(
                                chunk.read_le_f32()?,
                                chunk.read_le_f32()?,
                                chunk.read_le_f32()?,
                            ))
                        }

                        instance
                            .builder
                            .add_property(&canonical_name, NumberSequence { keypoints })
                    }
                }
                invalid_type => {
                    return Err(InnerError::PropTypeMismatch {
                        type_name: type_info.type_name.clone(),
                        prop_name,
                        valid_type_names: "NumberSequence",
                        actual_type_name: format!("{:?}", invalid_type),
                    });
                }
            },
            Type::ColorSequence => match canonical_type {
                VariantType::ColorSequence => {
                    for referent in &type_info.referents {
                        let instance = self.instances_by_ref.get_mut(referent).unwrap();
                        let keypoint_count = chunk.read_le_u32()? as usize;
                        let mut keypoints = Vec::with_capacity(keypoint_count);

                        for _ in 0..keypoint_count {
                            keypoints.push(ColorSequenceKeypoint::new(
                                chunk.read_le_f32()?,
                                Color3::new(
                                    chunk.read_le_f32()?,
                                    chunk.read_le_f32()?,
                                    chunk.read_le_f32()?,
                                ),
                            ));

                            // envelope is serialized but doesn't do anything; don't do anything with it
                            chunk.read_le_f32()?;
                        }

                        instance
                            .builder
                            .add_property(&canonical_name, ColorSequence { keypoints })
                    }
                }
                invalid_type => {
                    return Err(InnerError::PropTypeMismatch {
                        type_name: type_info.type_name.clone(),
                        prop_name,
                        valid_type_names: "ColorSequence",
                        actual_type_name: format!("{:?}", invalid_type),
                    });
                }
            },
            Type::NumberRange => match canonical_type {
                VariantType::NumberRange => {
                    for referent in &type_info.referents {
                        let instance = self.instances_by_ref.get_mut(referent).unwrap();
                        instance.builder.add_property(
                            &canonical_name,
                            NumberRange::new(chunk.read_le_f32()?, chunk.read_le_f32()?),
                        )
                    }
                }
                invalid_type => {
                    return Err(InnerError::PropTypeMismatch {
                        type_name: type_info.type_name.clone(),
                        prop_name,
                        valid_type_names: "NumberRange",
                        actual_type_name: format!("{:?}", invalid_type),
                    });
                }
            },
            Type::Rect => match canonical_type {
                VariantType::Rect => {
                    let len = type_info.referents.len();
                    let mut x_min = vec![0.0; len];
                    let mut y_min = vec![0.0; len];
                    let mut x_max = vec![0.0; len];
                    let mut y_max = vec![0.0; len];

                    chunk.read_interleaved_f32_array(&mut x_min)?;
                    chunk.read_interleaved_f32_array(&mut y_min)?;
                    chunk.read_interleaved_f32_array(&mut x_max)?;
                    chunk.read_interleaved_f32_array(&mut y_max)?;

                    let values = x_min.into_iter().zip(y_min).zip(x_max).zip(y_max).map(
                        |(((x_min, y_min), x_max), y_max)| {
                            Rect::new(Vector2::new(x_min, y_min), Vector2::new(x_max, y_max))
                        },
                    );

                    for (value, referent) in values.zip(&type_info.referents) {
                        let instance = self.instances_by_ref.get_mut(referent).unwrap();
                        instance.builder.add_property(&canonical_name, value)
                    }
                }
                invalid_type => {
                    return Err(InnerError::PropTypeMismatch {
                        type_name: type_info.type_name.clone(),
                        prop_name,
                        valid_type_names: "Rect",
                        actual_type_name: format!("{:?}", invalid_type),
                    });
                }
            },
            Type::PhysicalProperties => match canonical_type {
                VariantType::PhysicalProperties => {
                    for referent in &type_info.referents {
                        let instance = self.instances_by_ref.get_mut(referent).unwrap();
                        let value = if chunk.read_u8()? == 1 {
                            Variant::PhysicalProperties(PhysicalProperties::Custom(
                                CustomPhysicalProperties {
                                    density: chunk.read_le_f32()?,
                                    friction: chunk.read_le_f32()?,
                                    elasticity: chunk.read_le_f32()?,
                                    friction_weight: chunk.read_le_f32()?,
                                    elasticity_weight: chunk.read_le_f32()?,
                                },
                            ))
                        } else {
                            Variant::PhysicalProperties(PhysicalProperties::Default)
                        };

                        instance.builder.add_property(&canonical_name, value);
                    }
                }
                invalid_type => {
                    return Err(InnerError::PropTypeMismatch {
                        type_name: type_info.type_name.clone(),
                        prop_name,
                        valid_type_names: "PhysicalProperties",
                        actual_type_name: format!("{:?}", invalid_type),
                    });
                }
            },
            Type::Color3uint8 => match canonical_type {
                VariantType::Color3 => {
                    let len = type_info.referents.len();
                    let mut r = vec![0; len];
                    let mut g = vec![0; len];
                    let mut b = vec![0; len];

                    chunk.read_exact(r.as_mut_slice())?;
                    chunk.read_exact(g.as_mut_slice())?;
                    chunk.read_exact(b.as_mut_slice())?;

                    let colors = r
                        .into_iter()
                        .zip(g)
                        .zip(b)
                        .map(|((r, g), b)| Color3uint8::new(r, g, b));

                    for (color, referent) in colors.into_iter().zip(&type_info.referents) {
                        let instance = self.instances_by_ref.get_mut(referent).unwrap();
                        instance.builder.add_property(&canonical_name, color);
                    }
                }
                invalid_type => {
                    return Err(InnerError::PropTypeMismatch {
                        type_name: type_info.type_name.clone(),
                        prop_name,
                        valid_type_names: "Color3",
                        actual_type_name: format!("{:?}", invalid_type),
                    });
                }
            },
            Type::Int64 => match canonical_type {
                VariantType::Int64 => {
                    let mut values = vec![0; type_info.referents.len()];
                    chunk.read_interleaved_i64_array(&mut values)?;

                    for (value, referent) in values.into_iter().zip(&type_info.referents) {
                        let instance = self.instances_by_ref.get_mut(referent).unwrap();
                        instance.builder.add_property(&canonical_name, value);
                    }
                }
                invalid_type => {
                    return Err(InnerError::PropTypeMismatch {
                        type_name: type_info.type_name.clone(),
                        prop_name,
                        valid_type_names: "Int64",
                        actual_type_name: format!("{:?}", invalid_type),
                    });
                }
            },
            Type::SharedString => match canonical_type {
                VariantType::SharedString => {
                    let mut values = vec![0; type_info.referents.len()];
                    chunk.read_interleaved_u32_array(&mut values)?;

                    for (value, referent) in values.into_iter().zip(&type_info.referents) {
                        let shared_string =
                            self.shared_strings.get(value as usize).ok_or_else(|| {
                                InnerError::InvalidPropData {
                                    type_name: type_info.type_name.clone(),
                                    prop_name: prop_name.clone(),
                                    valid_value: "a valid SharedString",
                                    actual_value: format!("{:?}", value),
                                }
                            })?;

                        let instance = self.instances_by_ref.get_mut(referent).unwrap();

                        instance.builder.add_property(
                            &canonical_name,
                            shared_string.clone(),
                        );
                    }
                }
                invalid_type => {
                    return Err(InnerError::PropTypeMismatch {
                        type_name: type_info.type_name.clone(),
                        prop_name,
                        valid_type_names: "SharedString",
                        actual_type_name: format!("{:?}", invalid_type),
                    })
                }
            },
        }

        Ok(())
    }

    fn decode_prnt_chunk(&mut self, mut chunk: &[u8]) -> Result<(), InnerError> {
        let version = chunk.read_u8()?;

        if version != 0 {
            return Err(InnerError::UnknownChunkVersion {
                chunk_name: "PRNT",
                version: version as u32,
            });
        }

        let number_objects = chunk.read_le_u32()?;

        log::trace!("PRNT chunk ({} instances)", number_objects);

        let mut subjects = vec![0; number_objects as usize];
        let mut parents = vec![0; number_objects as usize];

        chunk.read_referent_array(&mut subjects)?;
        chunk.read_referent_array(&mut parents)?;

        for (id, parent_ref) in subjects.iter().copied().zip(parents.iter().copied()) {
            if parent_ref == -1 {
                self.root_instance_refs.push(id);
            } else {
                let instance = self.instances_by_ref.get_mut(&parent_ref).unwrap();
                instance.children.push(id);
            }
        }

        Ok(())
    }

    fn decode_end_chunk(&mut self, _chunk: &[u8]) -> Result<(), InnerError> {
        log::trace!("END chunk");

        // We don't do any validation on the END chunk. There's no useful
        // information for us here as it just signals that the file hasn't been
        // truncated.

        Ok(())
    }

    /// Combines together all the decoded information to build and emplace
    /// instances in our tree.
    fn finish(mut self) -> WeakDom {
        log::trace!("Constructing tree from deserialized data");

        // Track all the instances we need to construct. Order of construction
        // is important to preserve for both determinism and sometimes
        // functionality of models we handle.
        let mut instances_to_construct = VecDeque::new();

        // Any instance with a parent of -1 will be at the top level of the
        // tree. Because of the way rbx_dom_weak generally works, we need to
        // start at the top of the tree to begin construction.
        let root_ref = self.tree.root_ref();
        for &referent in &self.root_instance_refs {
            instances_to_construct.push_back((referent, root_ref));
        }

        while let Some((referent, parent_ref)) = instances_to_construct.pop_front() {
            let instance = self.instances_by_ref.remove(&referent).unwrap();
            let id = self.tree.insert(parent_ref, instance.builder);

            for referent in instance.children {
                instances_to_construct.push_back((referent, id));
            }
        }

        self.tree
    }
}

impl FileHeader {
    pub(crate) fn decode<R: Read>(mut source: R) -> Result<Self, InnerError> {
        let mut magic_header = [0; 8];
        source.read_exact(&mut magic_header)?;

        if magic_header != FILE_MAGIC_HEADER {
            return Err(InnerError::BadHeader);
        }

        let mut signature = [0; 6];
        source.read_exact(&mut signature)?;

        if signature != FILE_SIGNATURE {
            return Err(InnerError::BadHeader);
        }

        let version = source.read_le_u16()?;

        if version != FILE_VERSION {
            return Err(InnerError::UnknownFileVersion { version });
        }

        let num_types = source.read_le_u32()?;
        let num_instances = source.read_le_u32()?;

        let mut reserved = [0; 8];
        source.read_exact(&mut reserved)?;

        if reserved != [0; 8] {
            return Err(InnerError::BadHeader);
        }

        Ok(Self {
            num_types,
            num_instances,
        })
    }
}<|MERGE_RESOLUTION|>--- conflicted
+++ resolved
@@ -7,15 +7,10 @@
 
 use rbx_dom_weak::{
     types::{
-<<<<<<< HEAD
-        Axes, BinaryString, BrickColor, CFrame, Color3, Color3uint8, Content,
-        CustomPhysicalProperties, EnumValue, Faces, Matrix3, PhysicalProperties, SharedString,
-=======
         Axes, BinaryString, BrickColor, CFrame, Color3, Color3uint8, ColorSequence,
         ColorSequenceKeypoint, Content, CustomPhysicalProperties, EnumValue, Faces, Matrix3,
         NumberRange, NumberSequence, NumberSequenceKeypoint, PhysicalProperties, Ray, Rect, Ref,
->>>>>>> 91e543ca
-        UDim, UDim2, Variant, VariantType, Vector2, Vector3,
+        SharedString, UDim, UDim2, Variant, VariantType, Vector2, Vector3,
     },
     InstanceBuilder, WeakDom,
 };
@@ -1183,10 +1178,9 @@
 
                         let instance = self.instances_by_ref.get_mut(referent).unwrap();
 
-                        instance.builder.add_property(
-                            &canonical_name,
-                            shared_string.clone(),
-                        );
+                        instance
+                            .builder
+                            .add_property(&canonical_name, shared_string.clone());
                     }
                 }
                 invalid_type => {
