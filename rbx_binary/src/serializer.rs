--- conflicted
+++ resolved
@@ -8,13 +8,8 @@
 
 use rbx_dom_weak::{
     types::{
-<<<<<<< HEAD
-        Axes, BinaryString, BrickColor, CFrame, Color3, Color3uint8, Faces, Matrix3, Ref, UDim,
-        UDim2, Variant, VariantType, Vector2, Vector3,
-=======
-        Axes, BinaryString, CFrame, Color3, Color3uint8, Faces, Matrix3, PhysicalProperties, Ref,
-        UDim, UDim2, Variant, VariantType, Vector2, Vector3,
->>>>>>> dae8ae2f
+        Axes, BinaryString, BrickColor, CFrame, Color3, Color3uint8, Faces, Matrix3,
+        PhysicalProperties, Ref, UDim, UDim2, Variant, VariantType, Vector2, Vector3,
     },
     WeakDom,
 };
