--- conflicted
+++ resolved
@@ -533,20 +533,6 @@
                             }
                         }
                     }
-<<<<<<< HEAD
-                    Type::Int64 => {
-                        let mut buf = Vec::with_capacity(values.len());
-
-                        for (i, rbx_value) in values {
-                            if let Variant::Int64(value) = rbx_value.as_ref() {
-                                buf.push(*value);
-                            } else {
-                                return type_mismatch(i, &rbx_value, "Int64");
-                            }
-                        }
-
-                        chunk.write_interleaved_i64_array(buf.into_iter())?;
-=======
                     Type::UDim => {
                         let mut scale = Vec::with_capacity(values.len());
                         let mut offset = Vec::with_capacity(values.len());
@@ -562,7 +548,19 @@
 
                         chunk.write_interleaved_f32_array(scale.into_iter())?;
                         chunk.write_interleaved_i32_array(offset.into_iter())?;
->>>>>>> 1c724c64
+                    }
+                    Type::Int64 => {
+                        let mut buf = Vec::with_capacity(values.len());
+
+                        for (i, rbx_value) in values {
+                            if let Variant::Int64(value) = rbx_value.as_ref() {
+                                buf.push(*value);
+                            } else {
+                                return type_mismatch(i, &rbx_value, "Int64");
+                            }
+                        }
+
+                        chunk.write_interleaved_i64_array(buf.into_iter())?;
                     }
                     _ => {
                         return Err(InnerError::UnsupportedPropType {
@@ -661,11 +659,8 @@
             VariantType::Int32 => Variant::Int32(0),
             VariantType::Float32 => Variant::Float32(0 as f32),
             VariantType::Float64 => Variant::Float64(0 as f64),
-<<<<<<< HEAD
+            VariantType::UDim => Variant::UDim(UDim::new(0 as f32, 0)),
             VariantType::Int64 => Variant::Int64(0 as i64),
-=======
-            VariantType::UDim => Variant::UDim(UDim::new(0 as f32, 0)),
->>>>>>> 1c724c64
             _ => return None,
         })
     }
