use std::path::PathBuf;

use heck::KebabCase;

use super::util::run_model_base_suite;

macro_rules! binary_tests {
    ($($test_name: ident,)*) => {
        $(
            #[test]
            fn $test_name() {
                let _ = env_logger::try_init();

                let mut test_path = PathBuf::from(env!("CARGO_MANIFEST_DIR"));
                assert!(test_path.pop());
                test_path.push("test-files");
                test_path.push("models");
                test_path.push(stringify!($test_name).to_kebab_case());
                test_path.push("binary.rbxm");

                run_model_base_suite(test_path);
            }
        )*
    };
}

binary_tests! {
    default_inserted_folder,
    default_inserted_modulescript,
    three_screengui,
    bloomeffect,
    funny_numbervalue,
    funny_uipadding,
    three_color3values,
    three_unique_frames,
    three_uigridlayouts,
    three_intvalues,
    axes,
    faces,
<<<<<<< HEAD
    two_cframevalues,
    cframe_special_cases,
    cframe_case_mixture,
=======
    three_vector3values,
>>>>>>> 7e143f5a
}<|MERGE_RESOLUTION|>--- conflicted
+++ resolved
@@ -37,11 +37,8 @@
     three_intvalues,
     axes,
     faces,
-<<<<<<< HEAD
+    three_vector3values,
     two_cframevalues,
     cframe_special_cases,
     cframe_case_mixture,
-=======
-    three_vector3values,
->>>>>>> 7e143f5a
 }