--- conflicted
+++ resolved
@@ -31,9 +31,6 @@
     bloomeffect,
     funny_numbervalue,
     funny_uipadding,
-<<<<<<< HEAD
     three_color3values,
-=======
     three_unique_frames,
->>>>>>> 43270d42
 }